--- conflicted
+++ resolved
@@ -131,7 +131,6 @@
         if self.engine_mode == EngineMode.Docker:
             engineFingerprint = self.materializeEngineInDocker(engineVersion)
         elif self.engine_mode == EngineMode.Local:
-<<<<<<< HEAD
             engineFingerprint = self.materializeEngineLocally(engineVersion)
         
         return engineVersion, engineFingerprint
@@ -177,17 +176,6 @@
         return None
     
     def materializeEngineInDocker(self,nextflow_version: EngineVersion):
-=======
-            self.materializeEngineLocally(engineVersion)
-
-        return engineVersion
-
-    def materializeEngineLocally(self, nextflow_version: EngineVersion):
-        # TODO
-        pass
-
-    def materializeEngineInDocker(self, nextflow_version: EngineVersion):
->>>>>>> 420db2e9
         # Now, we have to assure the nextflow image is already here
         docker_tag = self.nxf_image + ':' + nextflow_version
         checkimage_params = [
@@ -230,16 +218,10 @@
                         errstr = "ERROR: Nextflow Engine failed while pulling Nextflow image (retval {}). Tag: {}\n======\nSTDOUT\n======\n{}\n======\nSTDERR\n======\n{}".format(
                             retval, docker_tag, pullimage_stdout_v, pullimage_stderr_v)
                         raise WorkflowEngineException(errstr)
-<<<<<<< HEAD
         
 	# TODO: Return container fingerprint
         return None
     
-=======
-
-        return nextflow_version
-
->>>>>>> 420db2e9
     def materializeWorkflow(self, localWf: LocalWorkflow) -> Tuple[LocalWorkflow, List[Container]]:
         """
         Method to ensure the workflow has been materialized. It returns the 
@@ -253,4 +235,4 @@
 
     def launchWorkflow(self, localWf: LocalWorkflow, inputs: List[MaterializedInput], outputs):
         # TODO
-        pass+        pass    